#
# Setup file for
# tpqoa -- Algorithmic Trading with Oanda
#
# (c) Dr. Yves J. Hilpisch
# The Python Quants GmbH
#
from setuptools import setup

with open('README.md', 'r') as f:
      long_description = f.read()

setup(name='tpqoa',
<<<<<<< HEAD
      version='0.0.46',
=======
      version='0.0.47',
>>>>>>> 2d0816ac
      description='tpqoa Algorithmic Trading with Oanda',
      long_description=long_description,
      long_description_content_type='text/markdown',
      author='Yves Hilpisch',
      author_email='team@tpq.io',
      url='http://training.tpq.io',
      packages=['tpqoa'],
      install_requires=[
          'v20==3.0.25.0',
          'pyyaml'
      ]
      )<|MERGE_RESOLUTION|>--- conflicted
+++ resolved
@@ -11,11 +11,7 @@
       long_description = f.read()
 
 setup(name='tpqoa',
-<<<<<<< HEAD
-      version='0.0.46',
-=======
       version='0.0.47',
->>>>>>> 2d0816ac
       description='tpqoa Algorithmic Trading with Oanda',
       long_description=long_description,
       long_description_content_type='text/markdown',
