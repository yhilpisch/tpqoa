--- conflicted
+++ resolved
@@ -149,18 +149,6 @@
     {
      "data": {
       "text/plain": [
-<<<<<<< HEAD
-       "[('USD/CNH', 'USD_CNH'),\n",
-       " ('Gold/CAD', 'XAU_CAD'),\n",
-       " ('US 2Y T-Note', 'USB02Y_USD'),\n",
-       " ('India 50', 'IN50_USD'),\n",
-       " ('Gold/AUD', 'XAU_AUD'),\n",
-       " ('EUR/HKD', 'EUR_HKD'),\n",
-       " ('Silver/HKD', 'XAG_HKD'),\n",
-       " ('Silver/AUD', 'XAG_AUD'),\n",
-       " ('Japan 225', 'JP225_USD'),\n",
-       " ('US SPX 500', 'SPX500_USD')]"
-=======
        "[('Silver/CHF', 'XAG_CHF'),\n",
        " ('Silver/EUR', 'XAG_EUR'),\n",
        " ('UK 10Y Gilt', 'UK10YB_GBP'),\n",
@@ -171,7 +159,6 @@
        " ('GBP/PLN', 'GBP_PLN'),\n",
        " ('Platinum', 'XPT_USD'),\n",
        " ('USD/JPY', 'USD_JPY')]"
->>>>>>> 2d0816ac
       ]
      },
      "execution_count": 4,
@@ -328,15 +315,9 @@
      "name": "stdout",
      "output_type": "stream",
      "text": [
-<<<<<<< HEAD
-      "2019-01-18T08:27:48.293661969Z 1.13965 1.13977\n",
-      "2019-01-18T08:27:53.849941883Z 1.13968 1.1398\n",
-      "2019-01-18T08:27:54.944929674Z 1.13967 1.1398\n"
-=======
       "2020-02-19T15:58:29.459179673Z 1.07937 1.07949\n",
       "2020-02-19T15:58:31.140133526Z 1.07935 1.07947\n",
       "2020-02-19T15:58:31.290597325Z 1.07937 1.07948\n"
->>>>>>> 2d0816ac
      ]
     }
    ],
@@ -381,19 +362,11 @@
      "name": "stdout",
      "output_type": "stream",
      "text": [
-<<<<<<< HEAD
-      "BID: 1.13960 | ASK: 1.13973\n",
-      "BID: 1.13961 | ASK: 1.13974\n",
-      "BID: 1.13965 | ASK: 1.13979\n",
-      "BID: 1.13961 | ASK: 1.13974\n",
-      "BID: 1.13958 | ASK: 1.13970\n"
-=======
       "BID: 1.07937 | ASK: 1.07949\n",
       "BID: 1.07939 | ASK: 1.07949\n",
       "BID: 1.07938 | ASK: 1.07948\n",
       "BID: 1.07939 | ASK: 1.07949\n",
       "BID: 1.07940 | ASK: 1.07952\n"
->>>>>>> 2d0816ac
      ]
     }
    ],
@@ -426,11 +399,7 @@
      "text": [
       "Help on method create_order in module tpqoa.tpqoa:\n",
       "\n",
-<<<<<<< HEAD
-      "create_order(instrument, units, sl_distance=0.01) method of tpqoa.tpqoa.tpqoa instance\n",
-=======
       "create_order(instrument, units, sl_distance=None, tsl_distance=None, tp_price=None, comment=None) method of tpqoa.tpqoa.tpqoa instance\n",
->>>>>>> 2d0816ac
       "    Places order with Oanda.\n",
       "    \n",
       "    Parameters\n",
@@ -443,15 +412,12 @@
       "        or to be sold (negative int, eg 'units=-100')\n",
       "    sl_distance: float\n",
       "        stop loss distance price, mandatory eg in Germany\n",
-<<<<<<< HEAD
-=======
       "    tsl_distance: float\n",
       "        trailing stop loss distance\n",
       "    tp_price: float\n",
       "        take profit price to be used for the trade\n",
       "    comment: str\n",
       "        string\n",
->>>>>>> 2d0816ac
       "\n"
      ]
     }
@@ -471,11 +437,7 @@
      "text": [
       "\n",
       "\n",
-<<<<<<< HEAD
-      " {'id': '3279', 'time': '2019-01-18T08:28:16.376958880Z', 'userID': 5516121, 'accountID': '101-004-5516121-001', 'batchID': '3278', 'requestID': '42520741153607542', 'type': 'ORDER_FILL', 'orderID': '3278', 'instrument': 'EUR_USD', 'units': '10000.0', 'gainQuoteHomeConversionFactor': '0.877408486295', 'lossQuoteHomeConversionFactor': '0.877516277927', 'price': 1.13972, 'fullVWAP': 1.13972, 'fullPrice': {'type': 'PRICE', 'bids': [{'price': 1.13958, 'liquidity': '10000000'}], 'asks': [{'price': 1.13972, 'liquidity': '10000000'}], 'closeoutBid': 1.13943, 'closeoutAsk': 1.13987}, 'reason': 'MARKET_ORDER', 'pl': '0.0', 'financing': '0.0', 'commission': '0.0', 'guaranteedExecutionFee': '0.0', 'accountBalance': '97127.3433', 'tradeOpened': {'tradeID': '3279', 'units': '10000.0', 'price': 1.13972, 'guaranteedExecutionFee': '0.0', 'halfSpreadCost': '0.6142', 'initialMarginRequired': '333.0'}, 'halfSpreadCost': '0.6142'} \n",
-=======
       " {'id': '4344', 'time': '2020-02-19T15:58:35.938800989Z', 'userID': 5516121, 'accountID': '101-004-5516121-001', 'batchID': '4343', 'requestID': '60679120971548823', 'type': 'ORDER_FILL', 'orderID': '4343', 'instrument': 'EUR_USD', 'units': '100.0', 'gainQuoteHomeConversionFactor': '0.926363375298', 'lossQuoteHomeConversionFactor': '0.926457781319', 'price': 1.07949, 'fullVWAP': 1.07949, 'fullPrice': {'type': 'PRICE', 'bids': [{'price': 1.07938, 'liquidity': '10000000'}], 'asks': [{'price': 1.07949, 'liquidity': '10000000'}], 'closeoutBid': 1.07938, 'closeoutAsk': 1.07949}, 'reason': 'MARKET_ORDER', 'pl': '0.0', 'financing': '0.0', 'commission': '0.0', 'guaranteedExecutionFee': '0.0', 'accountBalance': '96758.9083', 'tradeOpened': {'tradeID': '4344', 'units': '100.0', 'price': 1.07949, 'guaranteedExecutionFee': '0.0', 'halfSpreadCost': '0.0051', 'initialMarginRequired': '5.0'}, 'halfSpreadCost': '0.0051'} \n",
->>>>>>> 2d0816ac
       "\n"
      ]
     },
@@ -491,15 +453,9 @@
     }
    ],
    "source": [
-<<<<<<< HEAD
-    "# going long 10,000 units\n",
-    "# sl_distance of 20 pips\n",
-    "oanda.create_order('EUR_USD', units=10000, sl_distance=0.002)"
-=======
     "# going long 100 units\n",
     "# sl_distance of 20 pips\n",
     "oanda.create_order('EUR_USD', units=100, sl_distance=0.002)"
->>>>>>> 2d0816ac
    ]
   },
   {
@@ -513,11 +469,6 @@
      "text": [
       "\n",
       "\n",
-<<<<<<< HEAD
-      " {'id': '3282', 'time': '2019-01-18T08:28:36.645117858Z', 'userID': 5516121, 'accountID': '101-004-5516121-001', 'batchID': '3281', 'requestID': '42520741237523586', 'type': 'ORDER_FILL', 'orderID': '3281', 'instrument': 'EUR_USD', 'units': '-10000.0', 'gainQuoteHomeConversionFactor': '0.877277632052', 'lossQuoteHomeConversionFactor': '0.87737769355', 'price': 1.13976, 'fullVWAP': 1.13976, 'fullPrice': {'type': 'PRICE', 'bids': [{'price': 1.13976, 'liquidity': '10000000'}], 'asks': [{'price': 1.13989, 'liquidity': '10000000'}], 'closeoutBid': 1.13961, 'closeoutAsk': 1.14004}, 'reason': 'MARKET_ORDER', 'pl': '0.3509', 'financing': '-0.0003', 'commission': '0.0', 'guaranteedExecutionFee': '0.0', 'accountBalance': '97127.6939', 'tradesClosed': [{'tradeID': '3279', 'units': '-10000.0', 'price': 1.13976, 'realizedPL': '0.3509', 'financing': '-0.0003', 'guaranteedExecutionFee': '0.0', 'halfSpreadCost': '0.5703'}], 'halfSpreadCost': '0.5703'} \n",
-      "\n"
-     ]
-=======
       " {'id': '4347', 'time': '2020-02-19T15:58:36.084702016Z', 'userID': 5516121, 'accountID': '101-004-5516121-001', 'batchID': '4346', 'requestID': '60679120975743546', 'type': 'ORDER_FILL', 'orderID': '4346', 'instrument': 'EUR_USD', 'units': '-100.0', 'gainQuoteHomeConversionFactor': '0.926363375298', 'lossQuoteHomeConversionFactor': '0.926457781319', 'price': 1.07938, 'fullVWAP': 1.07938, 'fullPrice': {'type': 'PRICE', 'bids': [{'price': 1.07938, 'liquidity': '10000000'}], 'asks': [{'price': 1.07949, 'liquidity': '9999900'}], 'closeoutBid': 1.07938, 'closeoutAsk': 1.07949}, 'reason': 'MARKET_ORDER', 'pl': '-0.0102', 'financing': '0.0', 'commission': '0.0', 'guaranteedExecutionFee': '0.0', 'accountBalance': '96758.8981', 'tradesClosed': [{'tradeID': '4344', 'units': '-100.0', 'price': 1.07938, 'realizedPL': '-0.0102', 'financing': '0.0', 'guaranteedExecutionFee': '0.0', 'halfSpreadCost': '0.0051'}], 'halfSpreadCost': '0.0051'} \n",
       "\n"
      ]
@@ -531,16 +482,11 @@
      "execution_count": 15,
      "metadata": {},
      "output_type": "execute_result"
->>>>>>> 2d0816ac
     }
    ],
    "source": [
     "# closing out the position\n",
-<<<<<<< HEAD
-    "oanda.create_order('EUR_USD', units=-10000)"
-=======
     "oanda.create_order('EUR_USD', units=-100)"
->>>>>>> 2d0816ac
    ]
   },
   {
@@ -572,8 +518,6 @@
    "metadata": {},
    "outputs": [
     {
-<<<<<<< HEAD
-=======
      "data": {
       "text/plain": [
        "{'id': '101-004-5516121-001',\n",
@@ -625,7 +569,6 @@
    "metadata": {},
    "outputs": [
     {
->>>>>>> 2d0816ac
      "name": "stdout",
      "output_type": "stream",
      "text": [
@@ -643,11 +586,7 @@
   },
   {
    "cell_type": "code",
-<<<<<<< HEAD
-   "execution_count": 18,
-=======
    "execution_count": 19,
->>>>>>> 2d0816ac
    "metadata": {},
    "outputs": [
     {
@@ -668,10 +607,6 @@
   },
   {
    "cell_type": "code",
-<<<<<<< HEAD
-   "execution_count": 19,
-   "metadata": {},
-=======
    "execution_count": 20,
    "metadata": {
     "collapsed": false,
@@ -682,18 +617,11 @@
      "name": "#%%\n"
     }
    },
->>>>>>> 2d0816ac
-   "outputs": [
-    {
-     "name": "stdout",
-     "output_type": "stream",
-     "text": [
-<<<<<<< HEAD
-      " 3273 | 2019-01-18T08:24:37.037381266Z |   EUR_USD |         10.0 |      0.0\n",
-      " 3276 | 2019-01-18T08:26:03.380025696Z |   EUR_USD |        -10.0 |  -0.0022\n",
-      " 3279 | 2019-01-18T08:28:16.376958880Z |   EUR_USD |      10000.0 |      0.0\n",
-      " 3282 | 2019-01-18T08:28:36.645117858Z |   EUR_USD |     -10000.0 |   0.3509\n"
-=======
+   "outputs": [
+    {
+     "name": "stdout",
+     "output_type": "stream",
+     "text": [
       " 4303 | 2020-01-13T13:58:21.608898271Z |   EUR_GBP |       -100.0 |    0.007\n",
       " 4316 | 2020-01-24T12:57:49.782136872Z |   EUR_USD |       -100.0 |  -0.9069\n",
       " 4317 | 2020-01-24T12:57:49.829755813Z |   EUR_USD |       -100.0 |   -0.907\n",
@@ -703,16 +631,11 @@
       " 4341 | 2020-02-19T15:56:39.259782926Z |   EUR_USD |       -100.0 |  -0.0065\n",
       " 4344 | 2020-02-19T15:58:35.938800989Z |   EUR_USD |        100.0 |      0.0\n",
       " 4347 | 2020-02-19T15:58:36.084702016Z |   EUR_USD |       -100.0 |  -0.0102\n"
->>>>>>> 2d0816ac
-     ]
-    }
-   ],
-   "source": [
-<<<<<<< HEAD
-    "oanda.print_transactions(tid=3272)"
-=======
+     ]
+    }
+   ],
+   "source": [
     "oanda.print_transactions(tid=4300)"
->>>>>>> 2d0816ac
    ]
   },
   {
