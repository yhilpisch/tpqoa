#
# tpqoa is a wrapper class for the
# Oanda v20 API (RESTful & streaming)
# making use of the v20 Python package
#
# (c) Dr. Yves J. Hilpisch
# The Python Quants GmbH
#
#
# Trading forex/CFDs on margin carries a high level of risk and may
# not be suitable for all investors as you could sustain losses
# in excess of deposits. Leverage can work against you. Due to the certain
# restrictions imposed by the local law and regulation, German resident
# retail client(s) could sustain a total loss of deposited funds but are
# not subject to subsequent payment obligations beyond the deposited funds.
# Be aware and fully understand all risks associated with
# the market and trading. Prior to trading any products,
# carefully consider your financial situation and
# experience level. Any opinions, news, research, analyses, prices,
# or other information is provided as general market commentary, and does not
# constitute investment advice. The Python Quants GmbH will not accept
# liability for any loss or damage, including without limitation to,
# any loss of profit, which may arise directly or indirectly from use
# of or reliance on such information.
#
# The tpqoa package is intended as a technological illustration only.
# It comes with no warranties or representations,
# to the extent permitted by applicable law.
#
import v20
import configparser
import pandas as pd
<<<<<<< HEAD
from v20.transaction import StopLossDetails
=======
from v20.transaction import StopLossDetails, ClientExtensions
from v20.transaction import TrailingStopLossDetails, TakeProfitDetails
>>>>>>> 2d0816ac


class tpqoa(object):
    ''' tpqoa is a Python wrapper class for the Oanda v20 API. '''

    def __init__(self, conf_file):
        ''' Init function is expecting a configuration file with
        the following content:

        [oanda]
        account_id = XYZ-ABC-...
        access_token = ZYXCAB...
        account_type = practice (default) or live

        Parameters
        ==========
        conf_file: string
            path to and filename of the configuration file,
            e.g. '/home/me/oanda.cfg'
        '''
        self.config = configparser.ConfigParser()
        self.config.read(conf_file)
        self.access_token = self.config['oanda']['access_token']
        self.account_id = self.config['oanda']['account_id']
        self.account_type = self.config['oanda']['account_type']

        if self.account_type == 'live':
            self.hostname = 'api-fxtrade.oanda.com'
            self.stream_hostname = 'stream-fxtrade.oanda.com'
        else:
            self.hostname = 'api-fxpractice.oanda.com'
            self.stream_hostname = 'stream-fxpractice.oanda.com'

        self.ctx = v20.Context(
            hostname=self.hostname,
            port=443,
            # ssl=True,
            # application='sample_code',
            token=self.access_token,
            # datetime_format='RFC3339'
        )
        self.ctx_stream = v20.Context(
            hostname=self.stream_hostname,
            port=443,
            # ssl=True,
            # application='sample_code',
            token=self.access_token,
            # datetime_format='RFC3339'
        )

        self.suffix = '.000000000Z'
        self.stop_stream = False

    def get_instruments(self):
        ''' Retrieves and returns all instruments for the given account. '''
        resp = self.ctx.account.instruments(self.account_id)
        instruments = resp.get('instruments')
        instruments = [ins.dict() for ins in instruments]
        instruments = [(ins['displayName'], ins['name'])
                       for ins in instruments]
        return instruments

    def transform_datetime(self, dati):
        ''' Transforms Python datetime object to string. '''
        if isinstance(dati, str):
            dati = pd.Timestamp(dati).to_pydatetime()
        return dati.isoformat('T') + self.suffix

    def retrieve_data(self, instrument, start, end, granularity, price):
        raw = self.ctx.instrument.candles(
            instrument=instrument,
            fromTime=start, toTime=end,
            granularity=granularity, price=price)
        raw = raw.get('candles')
        raw = [cs.dict() for cs in raw]
        if price == 'A':
            for cs in raw:
                cs.update(cs['ask'])
                del cs['ask']
        elif price == 'B':
            for cs in raw:
                cs.update(cs['bid'])
                del cs['bid']
        else:
            raise ValueError("price must be either 'B' or 'A'.")
        if len(raw) == 0:
            return pd.DataFrame()  # return empty DataFrame if no data
        data = pd.DataFrame(raw)
        data['time'] = pd.to_datetime(data['time'])
        data = data.set_index('time')
        data.index = pd.DatetimeIndex(data.index)
        for col in list('ohlc'):
            data[col] = data[col].astype(float)
        return data

    def get_history(self, instrument, start, end,
                    granularity, price):
        ''' Retrieves historical data for instrument.

        Parameters
        ==========
        instrument: string
            valid instrument name
        start, end: datetime, str
            Python datetime or string objects for start and end
        granularity: string
            a string like 'S5', 'M1' or 'D'
        price: string
            one of 'A' (ask) or 'B' (bid)

        Returns
        =======
        data: pd.DataFrame
            pandas DataFrame object with data
        '''
        if granularity.startswith('S') or granularity.startswith('M'):
            if granularity.startswith('S'):
                freq = '4h'
            else:
                freq = 'D'
            data = pd.DataFrame()
            dr = pd.date_range(start, end, freq=freq)
            for t in range(len(dr) - 1):
                start = self.transform_datetime(dr[t])
                end = self.transform_datetime(dr[t + 1])
                batch = self.retrieve_data(instrument, start, end,
                                           granularity, price)
                data = data.append(batch)
        else:
            start = self.transform_datetime(start)
            end = self.transform_datetime(end)
            data = self.retrieve_data(instrument, start, end,
                                      granularity, price)

        return data

<<<<<<< HEAD
    def create_order(self, instrument, units, sl_distance=0.01):
=======
    def create_order(self, instrument, units, sl_distance=None,
                     tsl_distance=None, tp_price=None, comment=None):
>>>>>>> 2d0816ac
        ''' Places order with Oanda.

        Parameters
        ==========
        instrument: string
            valid instrument name
        units: int
            number of units of instrument to be bought
            (positive int, eg 'units=50')
            or to be sold (negative int, eg 'units=-100')
        sl_distance: float
            stop loss distance price, mandatory eg in Germany
<<<<<<< HEAD
        '''
        sl_details = StopLossDetails(distance=sl_distance)
=======
        tsl_distance: float
            trailing stop loss distance
        tp_price: float
            take profit price to be used for the trade
        comment: str
            string
        '''
        client_ext = ClientExtensions(
            comment=comment) if comment is not None else None
        sl_details = (StopLossDetails(distance=sl_distance,
                                      clientExtensions=client_ext)
                      if sl_distance is not None else None)
        tsl_details = (TrailingStopLossDetails(distance=tsl_distance,
                                               clientExtensions=client_ext)
                       if tsl_distance is not None else None)
        tp_details = (TakeProfitDetails(
            price=tp_price, clientExtensions=client_ext)
            if tp_price is not None else None)

>>>>>>> 2d0816ac
        request = self.ctx.order.market(
            self.account_id,
            instrument=instrument,
            units=units,
<<<<<<< HEAD
            stopLossOnFill=sl_details
=======
            stopLossOnFill=sl_details,
            trailingStopLossOnFill=tsl_details,
            takeProfitOnFill=tp_details,
>>>>>>> 2d0816ac
        )
        order = request.get('orderFillTransaction')
        print('\n\n', order.dict(), '\n')
        return request

    def stream_data(self, instrument, stop=None, ret=False):
        ''' Starts a real-time data stream.

        Parameters
        ==========
        instrument: string
            valid instrument name
        '''
        self.stream_instrument = instrument
        self.ticks = 0
        response = self.ctx_stream.pricing.stream(
            self.account_id, snapshot=True,
            instruments=instrument)
        msgs = []
        for msg_type, msg in response.parts():
            msgs.append(msg)
            # print(msg_type, msg)
            if msg_type == 'pricing.ClientPrice':
                self.ticks += 1
                self.on_success(msg.time,
                                float(msg.bids[0].dict()['price']),
                                float(msg.asks[0].dict()['price']))
                if stop is not None:
                    if self.ticks >= stop:
                        if ret:
                            return msgs
                        break
            if self.stop_stream:
                if ret:
                    return msgs
                break

    def on_success(self, time, bid, ask):
        ''' Method called when new data is retrieved. '''
        print(time, bid, ask)

    def get_account_summary(self, detailed=False):
        ''' Returns summary data for Oanda account.'''
        if detailed is True:
            response = self.ctx.account.get(self.account_id)
        else:
            response = self.ctx.account.summary(self.account_id)
        raw = response.get('account')
        return raw.dict()

    def get_transactions(self, tid=0):
        ''' Retrieves and returns transactions data. '''
        response = self.ctx.transaction.since(self.account_id, id=tid)
        transactions = response.get('transactions')
        transactions = [t.dict() for t in transactions]
        return transactions

    def print_transactions(self, tid=0):
        ''' Prints basic transactions data. '''
        transactions = self.get_transactions(tid)
        for trans in transactions:
            try:
                templ = '%5s | %s | %9s | %12s | %8s'
                print(templ % (trans['id'],
                               trans['time'],
                               trans['instrument'],
                               trans['units'],
                               trans['pl']))
            except:
                pass<|MERGE_RESOLUTION|>--- conflicted
+++ resolved
@@ -30,12 +30,8 @@
 import v20
 import configparser
 import pandas as pd
-<<<<<<< HEAD
-from v20.transaction import StopLossDetails
-=======
 from v20.transaction import StopLossDetails, ClientExtensions
 from v20.transaction import TrailingStopLossDetails, TakeProfitDetails
->>>>>>> 2d0816ac
 
 
 class tpqoa(object):
@@ -172,12 +168,8 @@
 
         return data
 
-<<<<<<< HEAD
-    def create_order(self, instrument, units, sl_distance=0.01):
-=======
     def create_order(self, instrument, units, sl_distance=None,
                      tsl_distance=None, tp_price=None, comment=None):
->>>>>>> 2d0816ac
         ''' Places order with Oanda.
 
         Parameters
@@ -190,10 +182,6 @@
             or to be sold (negative int, eg 'units=-100')
         sl_distance: float
             stop loss distance price, mandatory eg in Germany
-<<<<<<< HEAD
-        '''
-        sl_details = StopLossDetails(distance=sl_distance)
-=======
         tsl_distance: float
             trailing stop loss distance
         tp_price: float
@@ -213,18 +201,13 @@
             price=tp_price, clientExtensions=client_ext)
             if tp_price is not None else None)
 
->>>>>>> 2d0816ac
         request = self.ctx.order.market(
             self.account_id,
             instrument=instrument,
             units=units,
-<<<<<<< HEAD
-            stopLossOnFill=sl_details
-=======
             stopLossOnFill=sl_details,
             trailingStopLossOnFill=tsl_details,
             takeProfitOnFill=tp_details,
->>>>>>> 2d0816ac
         )
         order = request.get('orderFillTransaction')
         print('\n\n', order.dict(), '\n')
