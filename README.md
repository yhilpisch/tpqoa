--- conflicted
+++ resolved
@@ -66,18 +66,6 @@
 
 
 
-<<<<<<< HEAD
-    [('USD/CNH', 'USD_CNH'),
-     ('Gold/CAD', 'XAU_CAD'),
-     ('US 2Y T-Note', 'USB02Y_USD'),
-     ('India 50', 'IN50_USD'),
-     ('Gold/AUD', 'XAU_AUD'),
-     ('EUR/HKD', 'EUR_HKD'),
-     ('Silver/HKD', 'XAG_HKD'),
-     ('Silver/AUD', 'XAG_AUD'),
-     ('Japan 225', 'JP225_USD'),
-     ('US SPX 500', 'SPX500_USD')]
-=======
     [('Silver/CHF', 'XAG_CHF'),
      ('Silver/EUR', 'XAG_EUR'),
      ('UK 10Y Gilt', 'UK10YB_GBP'),
@@ -88,7 +76,6 @@
      ('GBP/PLN', 'GBP_PLN'),
      ('Platinum', 'XPT_USD'),
      ('USD/JPY', 'USD_JPY')]
->>>>>>> 2d0816ac
 
 
 
@@ -182,15 +169,9 @@
 oanda.stream_data('EUR_USD', stop=3)
 ```
 
-<<<<<<< HEAD
-    2019-01-18T08:27:48.293661969Z 1.13965 1.13977
-    2019-01-18T08:27:53.849941883Z 1.13968 1.1398
-    2019-01-18T08:27:54.944929674Z 1.13967 1.1398
-=======
     2020-02-19T15:58:29.459179673Z 1.07937 1.07949
     2020-02-19T15:58:31.140133526Z 1.07935 1.07947
     2020-02-19T15:58:31.290597325Z 1.07937 1.07948
->>>>>>> 2d0816ac
 
 
 By redefining the `on_success()` method, you can control what happes with the streaming data.
@@ -213,19 +194,11 @@
 my_oanda.stream_data('EUR_USD', stop=5)
 ```
 
-<<<<<<< HEAD
-    BID: 1.13960 | ASK: 1.13973
-    BID: 1.13961 | ASK: 1.13974
-    BID: 1.13965 | ASK: 1.13979
-    BID: 1.13961 | ASK: 1.13974
-    BID: 1.13958 | ASK: 1.13970
-=======
     BID: 1.07937 | ASK: 1.07949
     BID: 1.07939 | ASK: 1.07949
     BID: 1.07938 | ASK: 1.07948
     BID: 1.07939 | ASK: 1.07949
     BID: 1.07940 | ASK: 1.07952
->>>>>>> 2d0816ac
 
 
 ## Other Methods
@@ -239,11 +212,7 @@
 
     Help on method create_order in module tpqoa.tpqoa:
     
-<<<<<<< HEAD
-    create_order(instrument, units, sl_distance=0.01) method of tpqoa.tpqoa.tpqoa instance
-=======
     create_order(instrument, units, sl_distance=None, tsl_distance=None, tp_price=None, comment=None) method of tpqoa.tpqoa.tpqoa instance
->>>>>>> 2d0816ac
         Places order with Oanda.
         
         Parameters
@@ -256,49 +225,23 @@
             or to be sold (negative int, eg 'units=-100')
         sl_distance: float
             stop loss distance price, mandatory eg in Germany
-<<<<<<< HEAD
-=======
         tsl_distance: float
             trailing stop loss distance
         tp_price: float
             take profit price to be used for the trade
         comment: str
             string
->>>>>>> 2d0816ac
-    
-
-
-
-```python
-<<<<<<< HEAD
-# going long 10,000 units
-# sl_distance of 20 pips
-oanda.create_order('EUR_USD', units=10000, sl_distance=0.002)
-```
-
-    
-    
-     {'id': '3279', 'time': '2019-01-18T08:28:16.376958880Z', 'userID': 5516121, 'accountID': '101-004-5516121-001', 'batchID': '3278', 'requestID': '42520741153607542', 'type': 'ORDER_FILL', 'orderID': '3278', 'instrument': 'EUR_USD', 'units': '10000.0', 'gainQuoteHomeConversionFactor': '0.877408486295', 'lossQuoteHomeConversionFactor': '0.877516277927', 'price': 1.13972, 'fullVWAP': 1.13972, 'fullPrice': {'type': 'PRICE', 'bids': [{'price': 1.13958, 'liquidity': '10000000'}], 'asks': [{'price': 1.13972, 'liquidity': '10000000'}], 'closeoutBid': 1.13943, 'closeoutAsk': 1.13987}, 'reason': 'MARKET_ORDER', 'pl': '0.0', 'financing': '0.0', 'commission': '0.0', 'guaranteedExecutionFee': '0.0', 'accountBalance': '97127.3433', 'tradeOpened': {'tradeID': '3279', 'units': '10000.0', 'price': 1.13972, 'guaranteedExecutionFee': '0.0', 'halfSpreadCost': '0.6142', 'initialMarginRequired': '333.0'}, 'halfSpreadCost': '0.6142'} 
-    
-
-
-
-```python
-# closing out the position
-oanda.create_order('EUR_USD', units=-10000)
-```
-
-    
-    
-     {'id': '3282', 'time': '2019-01-18T08:28:36.645117858Z', 'userID': 5516121, 'accountID': '101-004-5516121-001', 'batchID': '3281', 'requestID': '42520741237523586', 'type': 'ORDER_FILL', 'orderID': '3281', 'instrument': 'EUR_USD', 'units': '-10000.0', 'gainQuoteHomeConversionFactor': '0.877277632052', 'lossQuoteHomeConversionFactor': '0.87737769355', 'price': 1.13976, 'fullVWAP': 1.13976, 'fullPrice': {'type': 'PRICE', 'bids': [{'price': 1.13976, 'liquidity': '10000000'}], 'asks': [{'price': 1.13989, 'liquidity': '10000000'}], 'closeoutBid': 1.13961, 'closeoutAsk': 1.14004}, 'reason': 'MARKET_ORDER', 'pl': '0.3509', 'financing': '-0.0003', 'commission': '0.0', 'guaranteedExecutionFee': '0.0', 'accountBalance': '97127.6939', 'tradesClosed': [{'tradeID': '3279', 'units': '-10000.0', 'price': 1.13976, 'realizedPL': '0.3509', 'financing': '-0.0003', 'guaranteedExecutionFee': '0.0', 'halfSpreadCost': '0.5703'}], 'halfSpreadCost': '0.5703'} 
-=======
+    
+
+
+
+```python
 # going long 100 units
 # sl_distance of 20 pips
 oanda.create_order('EUR_USD', units=100, sl_distance=0.002)
 ```
 
     
->>>>>>> 2d0816ac
     
      {'id': '4344', 'time': '2020-02-19T15:58:35.938800989Z', 'userID': 5516121, 'accountID': '101-004-5516121-001', 'batchID': '4343', 'requestID': '60679120971548823', 'type': 'ORDER_FILL', 'orderID': '4343', 'instrument': 'EUR_USD', 'units': '100.0', 'gainQuoteHomeConversionFactor': '0.926363375298', 'lossQuoteHomeConversionFactor': '0.926457781319', 'price': 1.07949, 'fullVWAP': 1.07949, 'fullPrice': {'type': 'PRICE', 'bids': [{'price': 1.07938, 'liquidity': '10000000'}], 'asks': [{'price': 1.07949, 'liquidity': '10000000'}], 'closeoutBid': 1.07938, 'closeoutAsk': 1.07949}, 'reason': 'MARKET_ORDER', 'pl': '0.0', 'financing': '0.0', 'commission': '0.0', 'guaranteedExecutionFee': '0.0', 'accountBalance': '96758.9083', 'tradeOpened': {'tradeID': '4344', 'units': '100.0', 'price': 1.07949, 'guaranteedExecutionFee': '0.0', 'halfSpreadCost': '0.0051', 'initialMarginRequired': '5.0'}, 'halfSpreadCost': '0.0051'} 
     
@@ -344,8 +287,6 @@
 
 
 ```python
-<<<<<<< HEAD
-=======
 oanda.get_account_summary()
 ```
 
@@ -389,7 +330,6 @@
 
 
 ```python
->>>>>>> 2d0816ac
 help(oanda.get_transactions)
 ```
 
@@ -414,15 +354,6 @@
 
 
 ```python
-<<<<<<< HEAD
-oanda.print_transactions(tid=3272)
-```
-
-     3273 | 2019-01-18T08:24:37.037381266Z |   EUR_USD |         10.0 |      0.0
-     3276 | 2019-01-18T08:26:03.380025696Z |   EUR_USD |        -10.0 |  -0.0022
-     3279 | 2019-01-18T08:28:16.376958880Z |   EUR_USD |      10000.0 |      0.0
-     3282 | 2019-01-18T08:28:36.645117858Z |   EUR_USD |     -10000.0 |   0.3509
-=======
 oanda.print_transactions(tid=4300)
 ```
 
@@ -435,7 +366,6 @@
      4341 | 2020-02-19T15:56:39.259782926Z |   EUR_USD |       -100.0 |  -0.0065
      4344 | 2020-02-19T15:58:35.938800989Z |   EUR_USD |        100.0 |      0.0
      4347 | 2020-02-19T15:58:36.084702016Z |   EUR_USD |       -100.0 |  -0.0102
->>>>>>> 2d0816ac
 
 
 <img src="http://hilpisch.com/tpq_logo.png" alt="The Python Quants" width="35%" align="right" border="0"><br>
